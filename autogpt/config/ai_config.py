# sourcery skip: do-not-use-staticmethod
"""
A module that contains the AIConfig class object that contains the configuration
"""
from __future__ import annotations

import os
<<<<<<< HEAD
from pathlib import Path
from typing import List, Optional
=======
from typing import Type
>>>>>>> a91ef569
import yaml

from autogpt.prompts.generator import PromptGenerator


class AIConfig:
    """
    A class object that contains the configuration information for the AI

    Attributes:
        ai_name (str): The name of the AI.
        ai_role (str): The description of the AI's role.
        ai_goals (list): The list of objectives the AI is supposed to complete.
    """

    def __init__(
        self, ai_name: str = "", ai_role: str = "", ai_goals: list | None = None
    ) -> None:
        """
        Initialize a class instance

        Parameters:
            ai_name (str): The name of the AI.
            ai_role (str): The description of the AI's role.
            ai_goals (list): The list of objectives the AI is supposed to complete.
        Returns:
            None
        """
        if ai_goals is None:
            ai_goals = []
        self.ai_name = ai_name
        self.ai_role = ai_role
        self.ai_goals = ai_goals
        self.prompt_generator = None

    # Soon this will go in a folder where it remembers more stuff about the run(s)
    SAVE_FILE = Path(os.getcwd()) / "ai_settings.yaml"

    @staticmethod
    def load(config_file: str = SAVE_FILE) -> "AIConfig":
        """
        Returns class object with parameters (ai_name, ai_role, ai_goals) loaded from
          yaml file if yaml file exists,
        else returns class with no parameters.

        Parameters:
           config_file (int): The path to the config yaml file.
             DEFAULT: "../ai_settings.yaml"

        Returns:
            cls (object): An instance of given cls object
        """

        try:
            with open(config_file, encoding="utf-8") as file:
                config_params = yaml.load(file, Loader=yaml.FullLoader)
        except FileNotFoundError:
            config_params = {}

        ai_name = config_params.get("ai_name", "")
        ai_role = config_params.get("ai_role", "")
        ai_goals = config_params.get("ai_goals", [])
        # type: Type[AIConfig]
        return AIConfig(ai_name, ai_role, ai_goals)

    def save(self, config_file: str = SAVE_FILE) -> None:
        """
        Saves the class parameters to the specified file yaml file path as a yaml file.

        Parameters:
            config_file(str): The path to the config yaml file.
              DEFAULT: "../ai_settings.yaml"

        Returns:
            None
        """

        config = {
            "ai_name": self.ai_name,
            "ai_role": self.ai_role,
            "ai_goals": self.ai_goals,
        }
        with open(config_file, "w", encoding="utf-8") as file:
            yaml.dump(config, file, allow_unicode=True)

    def construct_full_prompt(
        self, prompt_generator: Optional[PromptGenerator] = None
    ) -> str:
        """
        Returns a prompt to the user with the class information in an organized fashion.

        Parameters:
            None

        Returns:
            full_prompt (str): A string containing the initial prompt for the user
              including the ai_name, ai_role and ai_goals.
        """

        prompt_start = (
            "Your decisions must always be made independently without"
            " seeking user assistance. Play to your strengths as an LLM and pursue"
            " simple strategies with no legal complications."
            ""
        )

        from autogpt.prompts.prompt import build_default_prompt_generator
        from autogpt.config import Config

        cfg = Config()
        if prompt_generator is None:
            prompt_generator = build_default_prompt_generator()
        prompt_generator.goals = self.ai_goals
        prompt_generator.name = self.ai_name
        prompt_generator.role = self.ai_role
        for plugin in cfg.plugins:
            prompt_generator = plugin.post_prompt(prompt_generator)

        # Construct full prompt
        full_prompt = f"You are {prompt_generator.name}, {prompt_generator.role}\n{prompt_start}\n\nGOALS:\n\n"
        for i, goal in enumerate(self.ai_goals):
            full_prompt += f"{i+1}. {goal}\n"
        self.prompt_generator = prompt_generator
        full_prompt += f"\n\n{prompt_generator.generate_prompt_string()}"
        return full_prompt<|MERGE_RESOLUTION|>--- conflicted
+++ resolved
@@ -5,12 +5,8 @@
 from __future__ import annotations
 
 import os
-<<<<<<< HEAD
 from pathlib import Path
-from typing import List, Optional
-=======
 from typing import Type
->>>>>>> a91ef569
 import yaml
 
 from autogpt.prompts.generator import PromptGenerator
