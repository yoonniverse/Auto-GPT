import json
import random
import commands as cmd
import memory as mem
import data
import chat
from colorama import Fore, Style
from spinner import Spinner
import time
import speak
from enum import Enum, auto
import sys
from config import Config
from json_parser import fix_and_parse_json
from ai_config import AIConfig
import traceback
import yaml

class Argument(Enum):
    """This class is used to define the different arguments that can be passed"""
    CONTINUOUS_MODE = "continuous-mode"
    SPEAK_MODE = "speak-mode"

def print_to_console(
        title,
        title_color,
        content,
        speak_text=False,
        min_typing_speed=0.05,
        max_typing_speed=0.01):
    """Prints text to the console with a typing effect"""
    global cfg
    if speak_text and cfg.speak_mode:
        speak.say_text(f"{title}. {content}")
    print(title_color + title + " " + Style.RESET_ALL, end="")
    if content:
        if isinstance(content, list):
            content = " ".join(content)
        words = content.split()
        for i, word in enumerate(words):
            print(word, end="", flush=True)
            if i < len(words) - 1:
                print(" ", end="", flush=True)
            typing_speed = random.uniform(min_typing_speed, max_typing_speed)
            time.sleep(typing_speed)
            # type faster after each word
            min_typing_speed = min_typing_speed * 0.95
            max_typing_speed = max_typing_speed * 0.95
    print()


def print_assistant_thoughts(assistant_reply):
    """Prints the assistant's thoughts to the console"""
    global ai_name
    global cfg
    try:
        # Parse and print Assistant response
        assistant_reply_json = fix_and_parse_json(assistant_reply)

        try:
            assistant_thoughts = assistant_reply_json.get("thoughts")
            if assistant_thoughts:
                assistant_thoughts_text = assistant_thoughts.get("text")
                assistant_thoughts_reasoning = assistant_thoughts.get("reasoning")
                assistant_thoughts_plan = assistant_thoughts.get("plan")
                assistant_thoughts_criticism = assistant_thoughts.get("criticism")
                assistant_thoughts_speak = assistant_thoughts.get("speak")
            else:
                assistant_thoughts_text = None
                assistant_thoughts_reasoning = None
                assistant_thoughts_plan = None
                assistant_thoughts_criticism = None
                assistant_thoughts_speak = None
        except Exception as e:
            assistant_thoughts_text = "The AI's response was unreadable."

        print_to_console(
            f"{ai_name.upper()} THOUGHTS:",
            Fore.YELLOW,
            assistant_thoughts_text)
        print_to_console(
            "REASONING:",
            Fore.YELLOW,
            assistant_thoughts_reasoning)
        if assistant_thoughts_plan:
            print_to_console("PLAN:", Fore.YELLOW, "")
            if assistant_thoughts_plan:
                # If it's a list, join it into a string
                if isinstance(assistant_thoughts_plan, list):
                    assistant_thoughts_plan = "\n".join(assistant_thoughts_plan)
                elif isinstance(assistant_thoughts_plan, dict):
                    assistant_thoughts_plan = str(assistant_thoughts_plan)
                    # Split the input_string using the newline character and dash
                
                lines = assistant_thoughts_plan.split('\n')

                # Iterate through the lines and print each one with a bullet
                # point
                for line in lines:
                    # Remove any "-" characters from the start of the line
                    line = line.lstrip("- ")
                    print_to_console("- ", Fore.GREEN, line.strip())
        print_to_console(
            "CRITICISM:",
            Fore.YELLOW,
            assistant_thoughts_criticism)

        # Speak the assistant's thoughts
        if cfg.speak_mode and assistant_thoughts_speak:
            speak.say_text(assistant_thoughts_speak)

    except json.decoder.JSONDecodeError:
        print_to_console("Error: Invalid JSON\n", Fore.RED, assistant_reply)
    # All other errors, return "Error: + error message"
    except Exception as e:
        call_stack = traceback.format_exc()
        print_to_console("Error: \n", Fore.RED, call_stack)

def load_variables(config_file="config.yaml"):
    # Load variables from yaml file if it exists
    try:
        with open(config_file) as file:
            config = yaml.load(file, Loader=yaml.FullLoader)
        ai_name = config.get("ai_name")
        ai_role = config.get("ai_role")
        ai_goals = config.get("ai_goals")
    except FileNotFoundError:
        ai_name = ""
        ai_role = ""
        ai_goals = []

    # Prompt the user for input if config file is missing or empty values
    if not ai_name:
        ai_name = input("Name your AI: ")
        if ai_name == "":
            ai_name = "Entrepreneur-GPT"

    if not ai_role:        
        ai_role = input(f"{ai_name} is: ")
        if ai_role == "":
            ai_role = "an AI designed to autonomously develop and run businesses with the sole goal of increasing your net worth."

    if not ai_goals:
        print("Enter up to 5 goals for your AI: ")
        print("For example: \nIncrease net worth, Grow Twitter Account, Develop and manage multiple businesses autonomously'")
        print("Enter nothing to load defaults, enter nothing when finished.")
        ai_goals = []
        for i in range(5):
            ai_goal = input(f"Goal {i+1}: ")
            if ai_goal == "":
                break
            ai_goals.append(ai_goal)
        if len(ai_goals) == 0:
            ai_goals = ["Increase net worth", "Grow Twitter Account", "Develop and manage multiple businesses autonomously"]
         
    # Save variables to yaml file
    config = {"ai_name": ai_name, "ai_role": ai_role, "ai_goals": ai_goals}
    with open(config_file, "w") as file:
        documents = yaml.dump(config, file)

    prompt = data.load_prompt()
    prompt_start = """Your decisions must always be made independently without seeking user assistance. Play to your strengths as an LLM and pursue simple strategies with no legal complications."""

    # Construct full prompt
    full_prompt = f"You are {ai_name}, {ai_role}\n{prompt_start}\n\nGOALS:\n\n"
    for i, goal in enumerate(ai_goals):
        full_prompt += f"{i+1}. {goal}\n"

    full_prompt += f"\n\n{prompt}"
    return full_prompt


def construct_prompt():
<<<<<<< HEAD
    """Constructs the prompt for the AI"""
=======
    config = AIConfig.load()
    if config.ai_name:
        print_to_console(
            f"Welcome back! ",
            Fore.GREEN,
            f"Would you like me to return to being {config.ai_name}?",
            speak_text=True)
        should_continue = input(f"""Continue with the last settings? 
Name:  {config.ai_name}
Role:  {config.ai_role}
Goals: {config.ai_goals}  
Continue (y/n): """)
        if should_continue.lower() == "n":
            config = AIConfig()

    if not config.ai_name:         
        config = prompt_user()
        config.save()

    # Get rid of this global:
>>>>>>> ea912018
    global ai_name
    ai_name = config.ai_name
    
    full_prompt = config.construct_full_prompt()
    return full_prompt


def prompt_user():
    ai_name = ""
    # Construct the prompt
    print_to_console(
        "Welcome to Auto-GPT! ",
        Fore.GREEN,
        "Enter the name of your AI and its role below. Entering nothing will load defaults.",
        speak_text=True)

    # Get AI Name from User
    print_to_console(
        "Name your AI: ",
        Fore.GREEN,
        "For example, 'Entrepreneur-GPT'")
    ai_name = input("AI Name: ")
    if ai_name == "":
        ai_name = "Entrepreneur-GPT"

    print_to_console(
        f"{ai_name} here!",
        Fore.LIGHTBLUE_EX,
        "I am at your service.",
        speak_text=True)

    # Get AI Role from User
    print_to_console(
        "Describe your AI's role: ",
        Fore.GREEN,
        "For example, 'an AI designed to autonomously develop and run businesses with the sole goal of increasing your net worth.'")
    ai_role = input(f"{ai_name} is: ")
    if ai_role == "":
        ai_role = "an AI designed to autonomously develop and run businesses with the sole goal of increasing your net worth."

    # Enter up to 5 goals for the AI
    print_to_console(
        "Enter up to 5 goals for your AI: ",
        Fore.GREEN,
        "For example: \nIncrease net worth, Grow Twitter Account, Develop and manage multiple businesses autonomously'")
    print("Enter nothing to load defaults, enter nothing when finished.", flush=True)
    ai_goals = []
    for i in range(5):
        ai_goal = input(f"{Fore.LIGHTBLUE_EX}Goal{Style.RESET_ALL} {i+1}: ")
        if ai_goal == "":
            break
        ai_goals.append(ai_goal)
    if len(ai_goals) == 0:
        ai_goals = ["Increase net worth", "Grow Twitter Account",
                    "Develop and manage multiple businesses autonomously"]

    config = AIConfig(ai_name, ai_role, ai_goals)
    return config

def parse_arguments():
    """Parses the arguments passed to the script"""
    global cfg
    cfg.set_continuous_mode(False)
    cfg.set_speak_mode(False)
    for arg in sys.argv[1:]:
        if arg == Argument.CONTINUOUS_MODE.value:
            print_to_console("Continuous Mode: ", Fore.RED, "ENABLED")
            print_to_console(
                "WARNING: ",
                Fore.RED,
                "Continuous mode is not recommended. It is potentially dangerous and may cause your AI to run forever or carry out actions you would not usually authorise. Use at your own risk.")
            cfg.set_continuous_mode(True)
        elif arg == Argument.SPEAK_MODE.value:
            print_to_console("Speak Mode: ", Fore.GREEN, "ENABLED")
            cfg.set_speak_mode(True)



# TODO: Better argument parsing:
# TODO: fill in llm values here

cfg = Config()
parse_arguments()
ai_name = ""
prompt = construct_prompt()
# print(prompt)
# Initialize variables
full_message_history = []
result = None
# Make a constant:
user_input = "Determine which next command to use, and respond using the format specified above:"

# Interaction Loop
while True:
    # Send message to AI, get response
    with Spinner("Thinking... "):
        assistant_reply = chat.chat_with_ai(
            prompt,
            user_input,
            full_message_history,
            mem.permanent_memory,
            cfg.fast_token_limit) # TODO: This hardcodes the model to use GPT3.5. Make this an argument

    # print("assistant reply: "+assistant_reply)
    # Print Assistant thoughts
    print_assistant_thoughts(assistant_reply)

    # Get command name and arguments
    try:
        command_name, arguments = cmd.get_command(assistant_reply)
    except Exception as e:
        print_to_console("Error: \n", Fore.RED, str(e))

    if not cfg.continuous_mode:
        ### GET USER AUTHORIZATION TO EXECUTE COMMAND ###
        # Get key press: Prompt the user to press enter to continue or escape
        # to exit
        user_input = ""
        print_to_console(
            "NEXT ACTION: ",
            Fore.CYAN,
            f"COMMAND = {Fore.CYAN}{command_name}{Style.RESET_ALL}  ARGUMENTS = {Fore.CYAN}{arguments}{Style.RESET_ALL}")
        print(
            "Enter 'y' to authorise command or 'n' to exit program...",
            flush=True)
        while True:
            console_input = input(Fore.MAGENTA + "Input:" + Style.RESET_ALL)
            if console_input.lower() == "y":
                user_input = "GENERATE NEXT COMMAND JSON"
                break
            elif console_input.lower() == "n":
                user_input = "EXIT"
                break
            else:
                continue

        if user_input != "GENERATE NEXT COMMAND JSON":
            print("Exiting...", flush=True)
            break

        print_to_console(
            "-=-=-=-=-=-=-= COMMAND AUTHORISED BY USER -=-=-=-=-=-=-=",
            Fore.MAGENTA,
            "")
    else:
        # Print command
        print_to_console(
            "NEXT ACTION: ",
            Fore.CYAN,
            f"COMMAND = {Fore.CYAN}{command_name}{Style.RESET_ALL}  ARGUMENTS = {Fore.CYAN}{arguments}{Style.RESET_ALL}")

    # Execute command
    if command_name.lower() != "error":
        result = f"Command {command_name} returned: {cmd.execute_command(command_name, arguments)}"
    else:
        result = f"Command {command_name} threw the following error: " + arguments

    # Check if there's a result from the command append it to the message
    # history
    if result is not None:
        full_message_history.append(chat.create_chat_message("system", result))
        print_to_console("SYSTEM: ", Fore.YELLOW, result)
    else:
        full_message_history.append(
            chat.create_chat_message(
                "system", "Unable to execute command"))
        print_to_console("SYSTEM: ", Fore.YELLOW, "Unable to execute command")<|MERGE_RESOLUTION|>--- conflicted
+++ resolved
@@ -171,9 +171,7 @@
 
 
 def construct_prompt():
-<<<<<<< HEAD
-    """Constructs the prompt for the AI"""
-=======
+    """Construct the prompt for the AI to respond to"""
     config = AIConfig.load()
     if config.ai_name:
         print_to_console(
@@ -194,7 +192,6 @@
         config.save()
 
     # Get rid of this global:
->>>>>>> ea912018
     global ai_name
     ai_name = config.ai_name
     
